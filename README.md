# SQL Agent Web Application

SQL Agent Web Application은 A2A(Agent-to-Agent) 프로토콜을 사용하여 자연어 쿼리를 SQL로 변환하고 데이터베이스에서 결과를 조회할 수 있는 웹 인터페이스를 제공합니다.

## 주요 기능

- 자연어 질문을 SQL 쿼리로 변환
- 데이터베이스 쿼리 결과 표시
- 결과 엑셀 파일 다운로드
- Docker를 통한 쉬운 배포

## 설치 및 실행 방법

### 환경 설정

<<<<<<< HEAD
1. 환경 변수 설정을 위해 `.env` 파일 생성:
=======
- Natural language to SQL conversion
- Database schema exploration
- Query execution and result retrieval
- Automated Excel report generation with various styling options
- A2A standard protocol for agent communication
- Command-line and API interfaces

## Quick Start

### Prerequisites

- Python 3.12+
- Google API key (for Gemini model)

### Installation

1. Clone the repository:
>>>>>>> 4761640e
   ```
   # SQL Agent Web Interface Environment Variables
   SQL_AGENT_URL=http://localhost:10000
   PORT=8000
   HOST=0.0.0.0
   GOOGLE_API_KEY=your_google_api_key_here
   FLASK_DEBUG=True
   
   # Database Configuration
   DB_HOST=localhost
   DB_PORT=5432
   DB_NAME=your_database
   DB_USER=your_username
   DB_PASSWORD=your_password
   ```
   
2. Google API Key를 발급받아 `.env` 파일에 추가
   - [Google AI Studio](https://makersuite.google.com/app/apikey)에서 API 키 발급

### 로컬 개발 환경

1. 필요한 패키지 설치:
   ```
   pip install -r requirements.txt
   ```

2. SQL Agent 서버 실행:
   ```
   python -m api.agents.sql_agent
   ```

3. 웹 인터페이스 실행:
   ```
   python -m api.web
   ```

4. 브라우저에서 http://localhost:8000 접속

### Docker를 통한 배포

1. Docker와 Docker Compose 설치

2. Docker Compose를 통한 빌드 및 실행:
   ```
   docker-compose up -d
   ```

3. 브라우저에서 http://localhost:8000 접속

## 프로젝트 구조

- `api/agents/`: A2A 프로토콜을 구현한 SQL Agent
- `api/common/`: A2A 프로토콜 구현을 위한 공통 모듈
- `api/web/`: 웹 인터페이스 모듈
- `api/core/`: 데이터베이스 스키마 및 연결 관리
- `Dockerfile`: 웹 인터페이스용 Docker 설정
- `Dockerfile.sql_agent`: SQL Agent용 Docker 설정
- `docker-compose.yml`: Docker Compose 설정

## 환경 변수

주요 환경 변수는 다음과 같습니다:

- `SQL_AGENT_URL`: SQL Agent 서버 URL
- `PORT`: 웹 서버 포트
- `HOST`: 웹 서버 호스트
- `GOOGLE_API_KEY`: Google API 키
- `FLASK_DEBUG`: 디버그 모드 설정

### 데이터베이스 환경 변수

- `DB_HOST`: 데이터베이스 호스트 (기본값: localhost)
- `DB_PORT`: 데이터베이스 포트 (기본값: 5432)
- `DB_NAME`: 데이터베이스 이름
- `DB_USER`: 데이터베이스 사용자 이름
- `DB_PASSWORD`: 데이터베이스 비밀번호

## 사용 방법

1. 쿼리 입력 상자에 자연어 질문 또는 SQL 쿼리 입력
   예: "모든 사용자의 목록을 보여줘" 또는 "SELECT * FROM users"

2. "Submit Query" 버튼 클릭

3. 결과 테이블 확인

4. "Download Excel" 버튼을 클릭하여 결과를 엑셀 파일로 다운로드

## 문제 해결

- SQL Agent 연결 오류: SQL Agent 서버가 실행 중인지 확인
- 데이터베이스 연결 오류: 데이터베이스 설정 확인
- Docker 실행 오류: `docker-compose logs`로 로그 확인<|MERGE_RESOLUTION|>--- conflicted
+++ resolved
@@ -2,20 +2,16 @@
 
 SQL Agent Web Application은 A2A(Agent-to-Agent) 프로토콜을 사용하여 자연어 쿼리를 SQL로 변환하고 데이터베이스에서 결과를 조회할 수 있는 웹 인터페이스를 제공합니다.
 
-## 주요 기능
+## Overview
 
-- 자연어 질문을 SQL 쿼리로 변환
-- 데이터베이스 쿼리 결과 표시
-- 결과 엑셀 파일 다운로드
-- Docker를 통한 쉬운 배포
+This project implements a modular Agent-to-Agent (A2A) architecture for processing natural language queries against databases:
 
-## 설치 및 실행 방법
+1. **SQL Agent** - Converts natural language to SQL queries and executes them against a database
+2. **Excel Agent** - Formats SQL results into professional Excel spreadsheets
+3. **Workflow Integration** - Connects these agents for end-to-end processing
 
-### 환경 설정
+## Features
 
-<<<<<<< HEAD
-1. 환경 변수 설정을 위해 `.env` 파일 생성:
-=======
 - Natural language to SQL conversion
 - Database schema exploration
 - Query execution and result retrieval
@@ -27,35 +23,18 @@
 
 ### Prerequisites
 
-- Python 3.12+
+- Python 3.8+
 - Google API key (for Gemini model)
 
 ### Installation
 
 1. Clone the repository:
->>>>>>> 4761640e
    ```
-   # SQL Agent Web Interface Environment Variables
-   SQL_AGENT_URL=http://localhost:10000
-   PORT=8000
-   HOST=0.0.0.0
-   GOOGLE_API_KEY=your_google_api_key_here
-   FLASK_DEBUG=True
-   
-   # Database Configuration
-   DB_HOST=localhost
-   DB_PORT=5432
-   DB_NAME=your_database
-   DB_USER=your_username
-   DB_PASSWORD=your_password
+   git clone https://github.com/yourusername/SQL-Agent.git
+   cd SQL-Agent
    ```
-   
-2. Google API Key를 발급받아 `.env` 파일에 추가
-   - [Google AI Studio](https://makersuite.google.com/app/apikey)에서 API 키 발급
 
-### 로컬 개발 환경
-
-1. 필요한 패키지 설치:
+2. Install dependencies:
    ```
    pip install -r requirements.txt
    ```
